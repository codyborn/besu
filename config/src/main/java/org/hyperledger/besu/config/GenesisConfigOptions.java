--- conflicted
+++ resolved
@@ -90,11 +90,9 @@
 
   OptionalLong getMergeNetSplitBlockNumber();
 
-<<<<<<< HEAD
+  OptionalLong getShandongBlockNumber();
+
   OptionalLong getEIP1153BlockNumber();
-=======
-  OptionalLong getShandongBlockNumber();
->>>>>>> d5a18433
 
   Optional<Wei> getBaseFeePerGas();
 
