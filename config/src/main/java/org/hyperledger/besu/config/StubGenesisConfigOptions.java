/*
 * Copyright ConsenSys AG.
 *
 * Licensed under the Apache License, Version 2.0 (the "License"); you may not use this file except in compliance with
 * the License. You may obtain a copy of the License at
 *
 * http://www.apache.org/licenses/LICENSE-2.0
 *
 * Unless required by applicable law or agreed to in writing, software distributed under the License is distributed on
 * an "AS IS" BASIS, WITHOUT WARRANTIES OR CONDITIONS OF ANY KIND, either express or implied. See the License for the
 * specific language governing permissions and limitations under the License.
 *
 * SPDX-License-Identifier: Apache-2.0
 */
package org.hyperledger.besu.config;

import org.hyperledger.besu.datatypes.Hash;
import org.hyperledger.besu.datatypes.Wei;

import java.math.BigInteger;
import java.util.Collections;
import java.util.List;
import java.util.Map;
import java.util.Optional;
import java.util.OptionalInt;
import java.util.OptionalLong;

import com.google.common.collect.ImmutableMap;
import org.apache.tuweni.units.bigints.UInt256;

public class StubGenesisConfigOptions implements GenesisConfigOptions {

  private OptionalLong homesteadBlockNumber = OptionalLong.empty();
  private OptionalLong daoForkBlock = OptionalLong.empty();
  private OptionalLong tangerineWhistleBlockNumber = OptionalLong.empty();
  private OptionalLong spuriousDragonBlockNumber = OptionalLong.empty();
  private OptionalLong byzantiumBlockNumber = OptionalLong.empty();
  private OptionalLong constantinopleBlockNumber = OptionalLong.empty();
  private OptionalLong petersburgBlockNumber = OptionalLong.empty();
  private OptionalLong istanbulBlockNumber = OptionalLong.empty();
  private OptionalLong muirGlacierBlockNumber = OptionalLong.empty();
  private OptionalLong berlinBlockNumber = OptionalLong.empty();
  private OptionalLong londonBlockNumber = OptionalLong.empty();
  private OptionalLong arrowGlacierBlockNumber = OptionalLong.empty();
  private OptionalLong grayGlacierBlockNumber = OptionalLong.empty();
  private OptionalLong mergeNetSplitBlockNumber = OptionalLong.empty();
<<<<<<< HEAD
  private OptionalLong eip1153BlockNumber = OptionalLong.empty();
=======
  private OptionalLong shandongBlockNumber = OptionalLong.empty();
>>>>>>> d5a18433
  private OptionalLong terminalBlockNumber = OptionalLong.empty();
  private Optional<Hash> terminalBlockHash = Optional.empty();
  private Optional<UInt256> terminalTotalDifficulty = Optional.empty();

  private Optional<Wei> baseFeePerGas = Optional.empty();
  private OptionalLong classicForkBlock = OptionalLong.empty();
  private OptionalLong ecip1015BlockNumber = OptionalLong.empty();
  private OptionalLong diehardBlockNumber = OptionalLong.empty();
  private OptionalLong gothamBlockNumber = OptionalLong.empty();
  private OptionalLong defuseDifficultyBombBlockNumber = OptionalLong.empty();
  private OptionalLong atlantisBlockNumber = OptionalLong.empty();
  private OptionalLong aghartaBlockNumber = OptionalLong.empty();
  private OptionalLong phoenixBlockNumber = OptionalLong.empty();
  private OptionalLong thanosBlockNumber = OptionalLong.empty();
  private OptionalLong magnetoBlockNumber = OptionalLong.empty();
  private OptionalLong mystiqueBlockNumber = OptionalLong.empty();
  private OptionalLong ecip1049BlockNumber = OptionalLong.empty();
  private Optional<BigInteger> chainId = Optional.empty();
  private OptionalInt contractSizeLimit = OptionalInt.empty();
  private OptionalInt stackSizeLimit = OptionalInt.empty();
  private final OptionalLong ecip1017EraRounds = OptionalLong.empty();
  private Optional<String> ecCurve = Optional.empty();
  private QbftConfigOptions qbftConfigOptions = JsonQbftConfigOptions.DEFAULT;
  private BftConfigOptions bftConfigOptions = JsonBftConfigOptions.DEFAULT;
  private TransitionsConfigOptions transitions = TransitionsConfigOptions.DEFAULT;
  private static final DiscoveryOptions DISCOVERY_OPTIONS = DiscoveryOptions.DEFAULT;

  @Override
  public String getConsensusEngine() {
    return "ethash";
  }

  @Override
  public boolean isEthHash() {
    return true;
  }

  @Override
  public boolean isKeccak256() {
    return false;
  }

  @Override
  public boolean isIbftLegacy() {
    return false;
  }

  @Override
  public boolean isClique() {
    return false;
  }

  @Override
  public boolean isIbft2() {
    return false;
  }

  @Override
  public boolean isQbft() {
    return false;
  }

  @Override
  public IbftLegacyConfigOptions getIbftLegacyConfigOptions() {
    return IbftLegacyConfigOptions.DEFAULT;
  }

  @Override
  public CheckpointConfigOptions getCheckpointOptions() {
    return CheckpointConfigOptions.DEFAULT;
  }

  @Override
  public CliqueConfigOptions getCliqueConfigOptions() {
    return CliqueConfigOptions.DEFAULT;
  }

  @Override
  public BftConfigOptions getBftConfigOptions() {
    return bftConfigOptions;
  }

  @Override
  public QbftConfigOptions getQbftConfigOptions() {
    return qbftConfigOptions;
  }

  @Override
  public DiscoveryOptions getDiscoveryOptions() {
    return DISCOVERY_OPTIONS;
  }

  @Override
  public EthashConfigOptions getEthashConfigOptions() {
    return EthashConfigOptions.DEFAULT;
  }

  @Override
  public Keccak256ConfigOptions getKeccak256ConfigOptions() {
    return Keccak256ConfigOptions.DEFAULT;
  }

  @Override
  public OptionalLong getHomesteadBlockNumber() {
    return homesteadBlockNumber;
  }

  @Override
  public OptionalLong getDaoForkBlock() {
    return daoForkBlock;
  }

  @Override
  public OptionalLong getTangerineWhistleBlockNumber() {
    return tangerineWhistleBlockNumber;
  }

  @Override
  public OptionalLong getSpuriousDragonBlockNumber() {
    return spuriousDragonBlockNumber;
  }

  @Override
  public OptionalLong getByzantiumBlockNumber() {
    return byzantiumBlockNumber;
  }

  @Override
  public OptionalLong getConstantinopleBlockNumber() {
    return constantinopleBlockNumber;
  }

  @Override
  public OptionalLong getPetersburgBlockNumber() {
    return petersburgBlockNumber;
  }

  @Override
  public OptionalLong getIstanbulBlockNumber() {
    return istanbulBlockNumber;
  }

  @Override
  public OptionalLong getMuirGlacierBlockNumber() {
    return muirGlacierBlockNumber;
  }

  @Override
  public OptionalLong getBerlinBlockNumber() {
    return berlinBlockNumber;
  }

  @Override
  public OptionalLong getLondonBlockNumber() {
    return londonBlockNumber;
  }

  @Override
  public OptionalLong getArrowGlacierBlockNumber() {
    return arrowGlacierBlockNumber;
  }

  @Override
  public OptionalLong getGrayGlacierBlockNumber() {
    return grayGlacierBlockNumber;
  }

  @Override
  public OptionalLong getMergeNetSplitBlockNumber() {
    return mergeNetSplitBlockNumber;
  }

  @Override
<<<<<<< HEAD
  public OptionalLong getEIP1153BlockNumber() {
    return eip1153BlockNumber;
=======
  public OptionalLong getShandongBlockNumber() {
    return shandongBlockNumber;
>>>>>>> d5a18433
  }

  @Override
  public Optional<Wei> getBaseFeePerGas() {
    return baseFeePerGas;
  }

  @Override
  public Optional<UInt256> getTerminalTotalDifficulty() {
    return terminalTotalDifficulty;
  }

  @Override
  public OptionalLong getTerminalBlockNumber() {
    return terminalBlockNumber;
  }

  @Override
  public Optional<Hash> getTerminalBlockHash() {
    return terminalBlockHash;
  }

  @Override
  public OptionalLong getClassicForkBlock() {
    return classicForkBlock;
  }

  @Override
  public OptionalLong getEcip1015BlockNumber() {
    return ecip1015BlockNumber;
  }

  @Override
  public OptionalLong getDieHardBlockNumber() {
    return diehardBlockNumber;
  }

  @Override
  public OptionalLong getGothamBlockNumber() {
    return gothamBlockNumber;
  }

  @Override
  public OptionalLong getDefuseDifficultyBombBlockNumber() {
    return defuseDifficultyBombBlockNumber;
  }

  @Override
  public OptionalLong getAtlantisBlockNumber() {
    return atlantisBlockNumber;
  }

  @Override
  public OptionalLong getAghartaBlockNumber() {
    return aghartaBlockNumber;
  }

  @Override
  public OptionalLong getPhoenixBlockNumber() {
    return phoenixBlockNumber;
  }

  @Override
  public OptionalLong getThanosBlockNumber() {
    return thanosBlockNumber;
  }

  @Override
  public OptionalLong getMagnetoBlockNumber() {
    return magnetoBlockNumber;
  }

  @Override
  public OptionalLong getMystiqueBlockNumber() {
    return mystiqueBlockNumber;
  }

  @Override
  public OptionalLong getEcip1049BlockNumber() {
    return ecip1049BlockNumber;
  }

  @Override
  public OptionalInt getContractSizeLimit() {
    return contractSizeLimit;
  }

  @Override
  public OptionalInt getEvmStackSize() {
    return stackSizeLimit;
  }

  @Override
  public OptionalLong getEcip1017EraRounds() {
    return ecip1017EraRounds;
  }

  @Override
  public Optional<BigInteger> getChainId() {
    return chainId;
  }

  @Override
  public Map<String, Object> asMap() {
    final ImmutableMap.Builder<String, Object> builder = ImmutableMap.builder();
    getChainId().ifPresent(id -> builder.put("chainId", id));

    // mainnet fork blocks
    getHomesteadBlockNumber().ifPresent(l -> builder.put("homesteadBlock", l));
    getDaoForkBlock().ifPresent(l -> builder.put("daoForkBlock", l));
    getTangerineWhistleBlockNumber().ifPresent(l -> builder.put("eip150Block", l));
    getSpuriousDragonBlockNumber().ifPresent(l -> builder.put("eip158Block", l));
    getByzantiumBlockNumber().ifPresent(l -> builder.put("byzantiumBlock", l));
    getConstantinopleBlockNumber().ifPresent(l -> builder.put("constantinopleBlock", l));
    getPetersburgBlockNumber().ifPresent(l -> builder.put("petersburgBlock", l));
    getIstanbulBlockNumber().ifPresent(l -> builder.put("istanbulBlock", l));
    getMuirGlacierBlockNumber().ifPresent(l -> builder.put("muirGlacierBlock", l));
    getBerlinBlockNumber().ifPresent(l -> builder.put("berlinBlock", l));
    getLondonBlockNumber().ifPresent(l -> builder.put("londonBlock", l));
    getArrowGlacierBlockNumber().ifPresent(l -> builder.put("arrowGlacierBlock", l));
    getGrayGlacierBlockNumber().ifPresent(l -> builder.put("grayGlacierBlock", l));
    getMergeNetSplitBlockNumber().ifPresent(l -> builder.put("mergeNetSplitBlock", l));
<<<<<<< HEAD
    getEIP1153BlockNumber().ifPresent(l -> builder.put("eip1153Block", l));
=======
    getShandongBlockNumber().ifPresent(l -> builder.put("shandongBlock", l));
>>>>>>> d5a18433
    getTerminalBlockNumber().ifPresent(l -> builder.put("terminalBlockNumber", l));
    getTerminalBlockHash().ifPresent(h -> builder.put("terminalBlockHash", h));
    // classic fork blocks
    getClassicForkBlock().ifPresent(l -> builder.put("classicForkBlock", l));
    getEcip1015BlockNumber().ifPresent(l -> builder.put("ecip1015Block", l));
    getDieHardBlockNumber().ifPresent(l -> builder.put("dieHardBlock", l));
    getGothamBlockNumber().ifPresent(l -> builder.put("gothamBlock", l));
    getDefuseDifficultyBombBlockNumber().ifPresent(l -> builder.put("ecip1041Block", l));
    getAtlantisBlockNumber().ifPresent(l -> builder.put("atlantisBlock", l));
    getAghartaBlockNumber().ifPresent(l -> builder.put("aghartaBlock", l));
    getPhoenixBlockNumber().ifPresent(l -> builder.put("phoenixBlock", l));
    getThanosBlockNumber().ifPresent(l -> builder.put("thanosBlock", l));
    getMagnetoBlockNumber().ifPresent(l -> builder.put("magnetoBlock", l));
    getMystiqueBlockNumber().ifPresent(l -> builder.put("mystiqueBlock", l));
    getEcip1049BlockNumber().ifPresent(l -> builder.put("ecip1049Block", l));

    getContractSizeLimit().ifPresent(l -> builder.put("contractSizeLimit", l));
    getEvmStackSize().ifPresent(l -> builder.put("evmStackSize", l));
    if (isClique()) {
      builder.put("clique", getCliqueConfigOptions().asMap());
    }
    if (isEthHash()) {
      builder.put("ethash", getEthashConfigOptions().asMap());
    }
    if (isKeccak256()) {
      builder.put("keccak256", getKeccak256ConfigOptions().asMap());
    }
    if (isIbftLegacy()) {
      builder.put("ibft", getIbftLegacyConfigOptions().asMap());
    }
    if (isIbft2()) {
      builder.put("ibft2", getBftConfigOptions().asMap());
    }
    return builder.build();
  }

  @Override
  public TransitionsConfigOptions getTransitions() {
    return transitions;
  }

  @Override
  public boolean isQuorum() {
    return false;
  }

  @Override
  public OptionalLong getQip714BlockNumber() {
    return OptionalLong.empty();
  }

  @Override
  public PowAlgorithm getPowAlgorithm() {
    return isEthHash()
        ? PowAlgorithm.ETHASH
        : isKeccak256() ? PowAlgorithm.KECCAK256 : PowAlgorithm.UNSUPPORTED;
  }

  @Override
  public Optional<String> getEcCurve() {
    return ecCurve;
  }

  @Override
  public boolean isZeroBaseFee() {
    return false;
  }

  @Override
  public List<Long> getForks() {
    return Collections.emptyList();
  }

  public StubGenesisConfigOptions homesteadBlock(final long blockNumber) {
    homesteadBlockNumber = OptionalLong.of(blockNumber);
    return this;
  }

  public StubGenesisConfigOptions daoForkBlock(final long blockNumber) {
    daoForkBlock = OptionalLong.of(blockNumber);
    return this;
  }

  public StubGenesisConfigOptions eip150Block(final long blockNumber) {
    tangerineWhistleBlockNumber = OptionalLong.of(blockNumber);
    return this;
  }

  public StubGenesisConfigOptions eip158Block(final long blockNumber) {
    spuriousDragonBlockNumber = OptionalLong.of(blockNumber);
    return this;
  }

  public StubGenesisConfigOptions byzantiumBlock(final long blockNumber) {
    byzantiumBlockNumber = OptionalLong.of(blockNumber);
    return this;
  }

  public StubGenesisConfigOptions constantinopleBlock(final long blockNumber) {
    constantinopleBlockNumber = OptionalLong.of(blockNumber);
    return this;
  }

  public StubGenesisConfigOptions petersburgBlock(final long blockNumber) {
    petersburgBlockNumber = OptionalLong.of(blockNumber);
    return this;
  }

  public StubGenesisConfigOptions istanbulBlock(final long blockNumber) {
    istanbulBlockNumber = OptionalLong.of(blockNumber);
    return this;
  }

  public StubGenesisConfigOptions muirGlacierBlock(final long blockNumber) {
    muirGlacierBlockNumber = OptionalLong.of(blockNumber);
    return this;
  }

  public StubGenesisConfigOptions berlinBlock(final long blockNumber) {
    berlinBlockNumber = OptionalLong.of(blockNumber);
    return this;
  }

  public StubGenesisConfigOptions londonBlock(final long blockNumber) {
    londonBlockNumber = OptionalLong.of(blockNumber);
    return this;
  }

  public StubGenesisConfigOptions arrowGlacierBlock(final long blockNumber) {
    arrowGlacierBlockNumber = OptionalLong.of(blockNumber);
    return this;
  }

  public StubGenesisConfigOptions grayGlacierBlock(final long blockNumber) {
    grayGlacierBlockNumber = OptionalLong.of(blockNumber);
    return this;
  }

  public StubGenesisConfigOptions mergeNetSplitBlock(final long blockNumber) {
    mergeNetSplitBlockNumber = OptionalLong.of(blockNumber);
    return this;
  }

<<<<<<< HEAD
  public StubGenesisConfigOptions eip1153Block(final long blockNumber) {
    eip1153BlockNumber = OptionalLong.of(blockNumber);
=======
  public StubGenesisConfigOptions shandongBlock(final long blockNumber) {
    shandongBlockNumber = OptionalLong.of(blockNumber);
>>>>>>> d5a18433
    return this;
  }

  public StubGenesisConfigOptions terminalTotalDifficulty(
      final UInt256 updatedTerminalTotalDifficulty) {
    terminalTotalDifficulty = Optional.of(updatedTerminalTotalDifficulty);
    return this;
  }

  public StubGenesisConfigOptions terminalBlockNumber(final long blockNumber) {
    terminalBlockNumber = OptionalLong.of(blockNumber);
    return this;
  }

  public StubGenesisConfigOptions terminalBlockHash(final Hash blockHash) {
    terminalBlockHash = Optional.of(blockHash);
    return this;
  }

  public StubGenesisConfigOptions baseFeePerGas(final long baseFeeOverride) {
    baseFeePerGas = Optional.of(Wei.of(baseFeeOverride));
    return this;
  }

  public StubGenesisConfigOptions classicForkBlock(final long blockNumber) {
    classicForkBlock = OptionalLong.of(blockNumber);
    return this;
  }

  public StubGenesisConfigOptions ecip1015(final long blockNumber) {
    ecip1015BlockNumber = OptionalLong.of(blockNumber);
    return this;
  }

  public StubGenesisConfigOptions dieHard(final long blockNumber) {
    diehardBlockNumber = OptionalLong.of(blockNumber);
    return this;
  }

  public StubGenesisConfigOptions gotham(final long blockNumber) {
    gothamBlockNumber = OptionalLong.of(blockNumber);
    return this;
  }

  public StubGenesisConfigOptions defuseDifficultyBomb(final long blockNumber) {
    defuseDifficultyBombBlockNumber = OptionalLong.of(blockNumber);
    return this;
  }

  public StubGenesisConfigOptions atlantis(final long blockNumber) {
    atlantisBlockNumber = OptionalLong.of(blockNumber);
    return this;
  }

  public StubGenesisConfigOptions agharta(final long blockNumber) {
    aghartaBlockNumber = OptionalLong.of(blockNumber);
    return this;
  }

  public StubGenesisConfigOptions phoenix(final long blockNumber) {
    phoenixBlockNumber = OptionalLong.of(blockNumber);
    return this;
  }

  public StubGenesisConfigOptions thanos(final long blockNumber) {
    thanosBlockNumber = OptionalLong.of(blockNumber);
    return this;
  }

  public StubGenesisConfigOptions magneto(final long blockNumber) {
    magnetoBlockNumber = OptionalLong.of(blockNumber);
    return this;
  }

  public StubGenesisConfigOptions mystique(final long blockNumber) {
    mystiqueBlockNumber = OptionalLong.of(blockNumber);
    return this;
  }

  public StubGenesisConfigOptions ecip1049(final long blockNumber) {
    ecip1049BlockNumber = OptionalLong.of(blockNumber);
    return this;
  }

  public StubGenesisConfigOptions chainId(final BigInteger chainId) {
    this.chainId = Optional.ofNullable(chainId);
    return this;
  }

  public StubGenesisConfigOptions contractSizeLimit(final int contractSizeLimit) {
    this.contractSizeLimit = OptionalInt.of(contractSizeLimit);
    return this;
  }

  public StubGenesisConfigOptions stackSizeLimit(final int stackSizeLimit) {
    this.stackSizeLimit = OptionalInt.of(stackSizeLimit);
    return this;
  }

  public StubGenesisConfigOptions ecCurve(final Optional<String> ecCurve) {
    this.ecCurve = ecCurve;
    return this;
  }

  public StubGenesisConfigOptions qbftConfigOptions(final QbftConfigOptions qbftConfigOptions) {
    this.qbftConfigOptions = qbftConfigOptions;
    return this;
  }

  public StubGenesisConfigOptions bftConfigOptions(final BftConfigOptions bftConfigOptions) {
    this.bftConfigOptions = bftConfigOptions;
    return this;
  }

  public StubGenesisConfigOptions transitions(final TransitionsConfigOptions transitions) {
    this.transitions = transitions;
    return this;
  }
}<|MERGE_RESOLUTION|>--- conflicted
+++ resolved
@@ -44,11 +44,8 @@
   private OptionalLong arrowGlacierBlockNumber = OptionalLong.empty();
   private OptionalLong grayGlacierBlockNumber = OptionalLong.empty();
   private OptionalLong mergeNetSplitBlockNumber = OptionalLong.empty();
-<<<<<<< HEAD
+  private OptionalLong shandongBlockNumber = OptionalLong.empty();
   private OptionalLong eip1153BlockNumber = OptionalLong.empty();
-=======
-  private OptionalLong shandongBlockNumber = OptionalLong.empty();
->>>>>>> d5a18433
   private OptionalLong terminalBlockNumber = OptionalLong.empty();
   private Optional<Hash> terminalBlockHash = Optional.empty();
   private Optional<UInt256> terminalTotalDifficulty = Optional.empty();
@@ -74,7 +71,7 @@
   private QbftConfigOptions qbftConfigOptions = JsonQbftConfigOptions.DEFAULT;
   private BftConfigOptions bftConfigOptions = JsonBftConfigOptions.DEFAULT;
   private TransitionsConfigOptions transitions = TransitionsConfigOptions.DEFAULT;
-  private static final DiscoveryOptions DISCOVERY_OPTIONS = DiscoveryOptions.DEFAULT;
+  private final DiscoveryOptions discoveryOptions = DiscoveryOptions.DEFAULT;
 
   @Override
   public String getConsensusEngine() {
@@ -138,7 +135,7 @@
 
   @Override
   public DiscoveryOptions getDiscoveryOptions() {
-    return DISCOVERY_OPTIONS;
+    return discoveryOptions;
   }
 
   @Override
@@ -222,13 +219,13 @@
   }
 
   @Override
-<<<<<<< HEAD
+  public OptionalLong getShandongBlockNumber() {
+    return shandongBlockNumber;
+  }
+
+  @Override
   public OptionalLong getEIP1153BlockNumber() {
     return eip1153BlockNumber;
-=======
-  public OptionalLong getShandongBlockNumber() {
-    return shandongBlockNumber;
->>>>>>> d5a18433
   }
 
   @Override
@@ -334,13 +331,21 @@
   @Override
   public Map<String, Object> asMap() {
     final ImmutableMap.Builder<String, Object> builder = ImmutableMap.builder();
-    getChainId().ifPresent(id -> builder.put("chainId", id));
+    getChainId().ifPresent(chainId -> builder.put("chainId", chainId));
 
     // mainnet fork blocks
     getHomesteadBlockNumber().ifPresent(l -> builder.put("homesteadBlock", l));
-    getDaoForkBlock().ifPresent(l -> builder.put("daoForkBlock", l));
+    getDaoForkBlock()
+        .ifPresent(
+            l -> {
+              builder.put("daoForkBlock", l);
+            });
     getTangerineWhistleBlockNumber().ifPresent(l -> builder.put("eip150Block", l));
-    getSpuriousDragonBlockNumber().ifPresent(l -> builder.put("eip158Block", l));
+    getSpuriousDragonBlockNumber()
+        .ifPresent(
+            l -> {
+              builder.put("eip158Block", l);
+            });
     getByzantiumBlockNumber().ifPresent(l -> builder.put("byzantiumBlock", l));
     getConstantinopleBlockNumber().ifPresent(l -> builder.put("constantinopleBlock", l));
     getPetersburgBlockNumber().ifPresent(l -> builder.put("petersburgBlock", l));
@@ -351,11 +356,8 @@
     getArrowGlacierBlockNumber().ifPresent(l -> builder.put("arrowGlacierBlock", l));
     getGrayGlacierBlockNumber().ifPresent(l -> builder.put("grayGlacierBlock", l));
     getMergeNetSplitBlockNumber().ifPresent(l -> builder.put("mergeNetSplitBlock", l));
-<<<<<<< HEAD
+    getShandongBlockNumber().ifPresent(l -> builder.put("shandongBlock", l));
     getEIP1153BlockNumber().ifPresent(l -> builder.put("eip1153Block", l));
-=======
-    getShandongBlockNumber().ifPresent(l -> builder.put("shandongBlock", l));
->>>>>>> d5a18433
     getTerminalBlockNumber().ifPresent(l -> builder.put("terminalBlockNumber", l));
     getTerminalBlockHash().ifPresent(h -> builder.put("terminalBlockHash", h));
     // classic fork blocks
@@ -499,13 +501,13 @@
     return this;
   }
 
-<<<<<<< HEAD
+  public StubGenesisConfigOptions shandongBlock(final long blockNumber) {
+    shandongBlockNumber = OptionalLong.of(blockNumber);
+    return this;
+  }
+
   public StubGenesisConfigOptions eip1153Block(final long blockNumber) {
     eip1153BlockNumber = OptionalLong.of(blockNumber);
-=======
-  public StubGenesisConfigOptions shandongBlock(final long blockNumber) {
-    shandongBlockNumber = OptionalLong.of(blockNumber);
->>>>>>> d5a18433
     return this;
   }
 
