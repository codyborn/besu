/*
 * Copyright Hyperledger Besu Contributors.
 *
 * Licensed under the Apache License, Version 2.0 (the "License"); you may not use this file except in compliance with
 * the License. You may obtain a copy of the License at
 *
 * http://www.apache.org/licenses/LICENSE-2.0
 *
 * Unless required by applicable law or agreed to in writing, software distributed under the License is distributed on
 * an "AS IS" BASIS, WITHOUT WARRANTIES OR CONDITIONS OF ANY KIND, either express or implied. See the License for the
 * specific language governing permissions and limitations under the License.
 *
 * SPDX-License-Identifier: Apache-2.0
 */

package org.hyperledger.besu.ethereum.eth.sync.backwardsync;

import static org.hyperledger.besu.util.Slf4jLambdaHelper.debugLambda;
import static org.slf4j.LoggerFactory.getLogger;

import org.hyperledger.besu.datatypes.Hash;
import org.hyperledger.besu.ethereum.core.Block;
import org.hyperledger.besu.ethereum.core.BlockHeader;
import org.hyperledger.besu.ethereum.core.BlockHeaderFunctions;
import org.hyperledger.besu.ethereum.storage.StorageProvider;
import org.hyperledger.besu.ethereum.storage.keyvalue.KeyValueSegmentIdentifier;

import java.util.ArrayDeque;
import java.util.ArrayList;
import java.util.List;
import java.util.Optional;
import java.util.Queue;

import org.slf4j.Logger;

public class BackwardChain {
  private static final Logger LOG = getLogger(BackwardChain.class);

  private final GenericKeyValueStorageFacade<Hash, BlockHeader> headers;
  private final GenericKeyValueStorageFacade<Hash, Block> blocks;
  private final GenericKeyValueStorageFacade<Hash, Hash> chainStorage;
  private Optional<BlockHeader> firstStoredAncestor = Optional.empty();
  private Optional<BlockHeader> lastStoredPivot = Optional.empty();
  private final Queue<Hash> hashesToAppend = new ArrayDeque<>();

  public BackwardChain(
      final GenericKeyValueStorageFacade<Hash, BlockHeader> headersStorage,
      final GenericKeyValueStorageFacade<Hash, Block> blocksStorage,
      final GenericKeyValueStorageFacade<Hash, Hash> chainStorage) {
    this.headers = headersStorage;
    this.blocks = blocksStorage;
    this.chainStorage = chainStorage;
  }

  public static BackwardChain from(
      final StorageProvider storageProvider, final BlockHeaderFunctions blockHeaderFunctions) {
    return new BackwardChain(
        new GenericKeyValueStorageFacade<>(
            Hash::toArrayUnsafe,
            BlocksHeadersConvertor.of(blockHeaderFunctions),
            storageProvider.getStorageBySegmentIdentifier(
                KeyValueSegmentIdentifier.BACKWARD_SYNC_HEADERS)),
        new GenericKeyValueStorageFacade<>(
            Hash::toArrayUnsafe,
            BlocksConvertor.of(blockHeaderFunctions),
            storageProvider.getStorageBySegmentIdentifier(
                KeyValueSegmentIdentifier.BACKWARD_SYNC_BLOCKS)),
        new GenericKeyValueStorageFacade<>(
            Hash::toArrayUnsafe,
            new HashConvertor(),
            storageProvider.getStorageBySegmentIdentifier(
                KeyValueSegmentIdentifier.BACKWARD_SYNC_CHAIN)));
  }

  public synchronized Optional<BlockHeader> getFirstAncestorHeader() {
    return firstStoredAncestor;
  }

  public synchronized List<BlockHeader> getFirstNAncestorHeaders(final int size) {
    List<BlockHeader> result = new ArrayList<>(size);
    Optional<BlockHeader> it = firstStoredAncestor;
    while (it.isPresent() && result.size() < size) {
      result.add(it.get());
      it = chainStorage.get(it.get().getHash()).flatMap(headers::get);
    }
    return result;
  }

  public synchronized void prependAncestorsHeader(final BlockHeader blockHeader) {
    if (firstStoredAncestor.isEmpty()) {
      firstStoredAncestor = Optional.of(blockHeader);
      lastStoredPivot = Optional.of(blockHeader);
      headers.put(blockHeader.getHash(), blockHeader);
      return;
    }
    BlockHeader firstHeader = firstStoredAncestor.get();
    headers.put(blockHeader.getHash(), blockHeader);
    chainStorage.put(blockHeader.getHash(), firstStoredAncestor.get().getHash());
    firstStoredAncestor = Optional.of(blockHeader);
    debugLambda(
        LOG,
        "Added header {} on height {} to backward chain led by pivot {} on height {}",
        blockHeader::toLogString,
        blockHeader::getNumber,
        () -> lastStoredPivot.orElseThrow().toLogString(),
        firstHeader::getNumber);
  }

  public synchronized Optional<Block> getPivot() {
    if (lastStoredPivot.isEmpty()) {
      return Optional.empty();
    }
    return blocks.get(lastStoredPivot.get().getHash());
  }

  public synchronized void dropFirstHeader() {
    if (firstStoredAncestor.isEmpty()) {
      return;
    }
    headers.drop(firstStoredAncestor.get().getHash());
    final Optional<Hash> hash = chainStorage.get(firstStoredAncestor.get().getHash());
    chainStorage.drop(firstStoredAncestor.get().getHash());
    firstStoredAncestor = hash.flatMap(headers::get);
    if (firstStoredAncestor.isEmpty()) {
      lastStoredPivot = Optional.empty();
    }
  }

  public synchronized void appendTrustedBlock(final Block newPivot) {
    debugLambda(LOG, "appending trusted block {}", newPivot::toLogString);
    headers.put(newPivot.getHash(), newPivot.getHeader());
    blocks.put(newPivot.getHash(), newPivot);
    if (lastStoredPivot.isEmpty()) {
      firstStoredAncestor = Optional.of(newPivot.getHeader());
    } else {
      if (newPivot.getHeader().getParentHash().equals(lastStoredPivot.get().getHash())) {
        chainStorage.put(lastStoredPivot.get().getHash(), newPivot.getHash());
      } else {
        firstStoredAncestor = Optional.of(newPivot.getHeader());
      }
    }
    lastStoredPivot = Optional.of(newPivot.getHeader());
  }

  public synchronized boolean isTrusted(final Hash hash) {
    return blocks.get(hash).isPresent();
  }

  public synchronized Block getTrustedBlock(final Hash hash) {
    return blocks.get(hash).orElseThrow();
  }

  public synchronized void clear() {
    blocks.clear();
    headers.clear();
    chainStorage.clear();
    firstStoredAncestor = Optional.empty();
    lastStoredPivot = Optional.empty();
    hashesToAppend.clear();
  }

  public synchronized Optional<Hash> getDescendant(final Hash blockHash) {
    return chainStorage.get(blockHash);
  }

  public synchronized Optional<Block> getBlock(final Hash hash) {
    return blocks.get(hash);
  }

  public synchronized Optional<BlockHeader> getHeader(final Hash hash) {
    return headers.get(hash);
  }

  public synchronized void addNewHash(final Hash newBlockHash) {
    if (hashesToAppend.contains(newBlockHash)) {
      return;
    }
    this.hashesToAppend.add(newBlockHash);
  }

  public synchronized Optional<Hash> getFirstHashToAppend() {
    return Optional.ofNullable(hashesToAppend.peek());
<<<<<<< HEAD
  }

  public synchronized void removeFromHashToAppend(final Hash hashToRemove) {
    if (hashesToAppend.contains(hashToRemove)) {
      hashesToAppend.remove(hashToRemove);
    }
=======
>>>>>>> 826648b2
  }

  public synchronized void removeFromHashToAppend(final Hash hashToRemove) {
    if (hashesToAppend.contains(hashToRemove)) {
      hashesToAppend.remove(hashToRemove);
    }
  }
}<|MERGE_RESOLUTION|>--- conflicted
+++ resolved
@@ -179,16 +179,7 @@
   }
 
   public synchronized Optional<Hash> getFirstHashToAppend() {
-    return Optional.ofNullable(hashesToAppend.peek());
-<<<<<<< HEAD
-  }
-
-  public synchronized void removeFromHashToAppend(final Hash hashToRemove) {
-    if (hashesToAppend.contains(hashToRemove)) {
-      hashesToAppend.remove(hashToRemove);
-    }
-=======
->>>>>>> 826648b2
+    return Optional.ofNullable(hashesToAppend.poll());
   }
 
   public synchronized void removeFromHashToAppend(final Hash hashToRemove) {
