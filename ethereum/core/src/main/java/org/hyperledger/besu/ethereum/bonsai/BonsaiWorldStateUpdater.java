/*
 * Copyright ConsenSys AG.
 *
 * Licensed under the Apache License, Version 2.0 (the "License"); you may not use this file except in compliance with
 * the License. You may obtain a copy of the License at
 *
 * http://www.apache.org/licenses/LICENSE-2.0
 *
 * Unless required by applicable law or agreed to in writing, software distributed under the License is distributed on
 * an "AS IS" BASIS, WITHOUT WARRANTIES OR CONDITIONS OF ANY KIND, either express or implied. See the License for the
 * specific language governing permissions and limitations under the License.
 *
 * SPDX-License-Identifier: Apache-2.0
 *
 */

package org.hyperledger.besu.ethereum.bonsai;

import org.hyperledger.besu.datatypes.Address;
import org.hyperledger.besu.datatypes.Hash;
import org.hyperledger.besu.datatypes.Wei;
import org.hyperledger.besu.ethereum.rlp.RLP;
import org.hyperledger.besu.ethereum.worldstate.StateTrieAccountValue;
import org.hyperledger.besu.evm.account.Account;
import org.hyperledger.besu.evm.account.EvmAccount;
import org.hyperledger.besu.evm.worldstate.AbstractWorldUpdater;
import org.hyperledger.besu.evm.worldstate.UpdateTrackingAccount;
import org.hyperledger.besu.evm.worldstate.WrappedEvmAccount;

import java.util.Collection;
import java.util.Collections;
import java.util.HashMap;
import java.util.HashSet;
import java.util.Iterator;
import java.util.Map;
import java.util.Objects;
import java.util.Optional;
import java.util.Set;
import java.util.TreeSet;
import java.util.concurrent.ConcurrentHashMap;

import org.apache.tuweni.bytes.Bytes;
import org.apache.tuweni.bytes.Bytes32;
import org.apache.tuweni.units.bigints.UInt256;

public class BonsaiWorldStateUpdater extends AbstractWorldUpdater<BonsaiWorldView, BonsaiAccount>
    implements BonsaiWorldView {

  private final Map<Address, BonsaiValue<BonsaiAccount>> accountsToUpdate =
      new ConcurrentHashMap<>();
  private final Map<Address, BonsaiValue<Bytes>> codeToUpdate = new ConcurrentHashMap<>();
  private final Set<Address> storageToClear = Collections.synchronizedSet(new HashSet<>());

  // storage sub mapped by _hashed_ key.  This is because in self_destruct calls we need to
  // enumerate the old storage and delete it.  Those are trie stored by hashed key by spec and the
  // alternative was to keep a giant pre-image cache of the entire trie.
  private final Map<Address, Map<Hash, BonsaiValue<UInt256>>> storageToUpdate =
      new ConcurrentHashMap<>();

  BonsaiWorldStateUpdater(final BonsaiWorldView world) {
    super(world);
  }

  public BonsaiWorldStateUpdater copy() {
    final BonsaiWorldStateUpdater copy = new BonsaiWorldStateUpdater(wrappedWorldView());
    copy.cloneFromUpdater(this);
    return copy;
  }

  void cloneFromUpdater(final BonsaiWorldStateUpdater source) {
    accountsToUpdate.putAll(source.getAccountsToUpdate());
    codeToUpdate.putAll(source.codeToUpdate);
    storageToClear.addAll(source.storageToClear);
    storageToUpdate.putAll(source.storageToUpdate);
    updatedAccounts.putAll(source.updatedAccounts);
    deletedAccounts.addAll(source.deletedAccounts);
  }

  @Override
  public Account get(final Address address) {
    return super.get(address);
  }

  @Override
  protected UpdateTrackingAccount<BonsaiAccount> track(
      final UpdateTrackingAccount<BonsaiAccount> account) {
    return super.track(account);
  }

  @Override
  public EvmAccount getAccount(final Address address) {
    return super.getAccount(address);
  }

  @Override
  public EvmAccount createAccount(final Address address, final long nonce, final Wei balance) {
    BonsaiValue<BonsaiAccount> bonsaiValue = accountsToUpdate.get(address);
    if (bonsaiValue == null) {
      bonsaiValue = new BonsaiValue<>(null, null);
      accountsToUpdate.put(address, bonsaiValue);
    } else if (bonsaiValue.getUpdated() != null) {
      throw new IllegalStateException("Cannot create an account when one already exists");
    }
    final BonsaiAccount newAccount =
        new BonsaiAccount(
            this,
            address,
            Hash.hash(address),
            nonce,
            balance,
            Hash.EMPTY_TRIE_HASH,
            Hash.EMPTY,
            true);
    bonsaiValue.setUpdated(newAccount);
    return new WrappedEvmAccount(track(new UpdateTrackingAccount<>(newAccount)));
  }

  Map<Address, BonsaiValue<BonsaiAccount>> getAccountsToUpdate() {
    return accountsToUpdate;
  }

  Map<Address, BonsaiValue<Bytes>> getCodeToUpdate() {
    return codeToUpdate;
  }

  public Set<Address> getStorageToClear() {
    return storageToClear;
  }

  Map<Address, Map<Hash, BonsaiValue<UInt256>>> getStorageToUpdate() {
    return storageToUpdate;
  }

  @Override
  protected BonsaiAccount getForMutation(final Address address) {
    final BonsaiValue<BonsaiAccount> bonsaiValue = accountsToUpdate.get(address);
    if (bonsaiValue == null) {
      final Account account = wrappedWorldView().get(address);
      if (account instanceof BonsaiAccount) {
        final BonsaiAccount mutableAccount = new BonsaiAccount((BonsaiAccount) account, this, true);
        accountsToUpdate.put(address, new BonsaiValue<>((BonsaiAccount) account, mutableAccount));
        return mutableAccount;
      } else {
        return null;
      }
    } else {
      return bonsaiValue.getUpdated();
    }
  }

  @Override
  public Collection<? extends Account> getTouchedAccounts() {
    return getUpdatedAccounts();
  }

  @Override
  public Collection<Address> getDeletedAccountAddresses() {
    return getDeletedAccounts();
  }

  @Override
  public void revert() {
    super.reset();
  }

  @Override
  public void commit() {
    for (final Address deletedAddress : getDeletedAccounts()) {
      final BonsaiValue<BonsaiAccount> accountValue =
          accountsToUpdate.computeIfAbsent(
              deletedAddress,
              __ -> loadAccountFromParent(deletedAddress, new BonsaiValue<>(null, null)));
      storageToClear.add(deletedAddress);
      final BonsaiValue<Bytes> codeValue = codeToUpdate.get(deletedAddress);
      if (codeValue != null) {
        codeValue.setUpdated(null);
      } else {
        wrappedWorldView()
            .getCode(deletedAddress)
            .ifPresent(
                deletedCode ->
                    codeToUpdate.put(deletedAddress, new BonsaiValue<>(deletedCode, null)));
      }

      // mark all updated storage as to be cleared
      final Map<Hash, BonsaiValue<UInt256>> deletedStorageUpdates =
          storageToUpdate.computeIfAbsent(deletedAddress, k -> new ConcurrentHashMap<>());
      final Iterator<Map.Entry<Hash, BonsaiValue<UInt256>>> iter =
          deletedStorageUpdates.entrySet().iterator();
      while (iter.hasNext()) {
        final Map.Entry<Hash, BonsaiValue<UInt256>> updateEntry = iter.next();
        final BonsaiValue<UInt256> updatedSlot = updateEntry.getValue();
        if (updatedSlot.getPrior() == null || updatedSlot.getPrior().isZero()) {
          iter.remove();
        } else {
          updatedSlot.setUpdated(null);
        }
      }

      final BonsaiAccount originalValue = accountValue.getPrior();
      if (originalValue != null) {
        // Enumerate and delete addresses not updated
        wrappedWorldView()
            .getAllAccountStorage(deletedAddress, originalValue.getStorageRoot())
            .forEach(
                (keyHash, entryValue) -> {
                  final Hash slotHash = Hash.wrap(keyHash);
                  if (!deletedStorageUpdates.containsKey(slotHash)) {
                    final UInt256 value = UInt256.fromBytes(RLP.decodeOne(entryValue));
                    deletedStorageUpdates.put(slotHash, new BonsaiValue<>(value, null, true));
                  }
                });
      }
      if (deletedStorageUpdates.isEmpty()) {
        storageToUpdate.remove(deletedAddress);
      }
      accountValue.setUpdated(null);
    }

<<<<<<< HEAD
    for (final UpdateTrackingAccount<BonsaiAccount> tracked : getUpdatedAccounts()) {
      final Address updatedAddress = tracked.getAddress();
      BonsaiAccount updatedAccount = tracked.getWrappedAccount();
      if (updatedAccount == null) {
        final BonsaiValue<BonsaiAccount> updatedAccountValue = accountsToUpdate.get(updatedAddress);
        updatedAccount = new BonsaiAccount(this, tracked);
        tracked.setWrappedAccount(updatedAccount);
        if (updatedAccountValue == null) {
          accountsToUpdate.put(updatedAddress, new BonsaiValue<>(null, updatedAccount));
          codeToUpdate.put(updatedAddress, new BonsaiValue<>(null, updatedAccount.getCode()));
        } else {
          updatedAccountValue.setUpdated(updatedAccount);
        }
      } else {
        updatedAccount.setBalance(tracked.getBalance());
        updatedAccount.setNonce(tracked.getNonce());
        if (tracked.codeWasUpdated()) {
          updatedAccount.setCode(tracked.getCode());
        }
        if (tracked.getStorageWasCleared()) {
          updatedAccount.clearStorage();
        }
        tracked.getUpdatedStorage().forEach(updatedAccount::setStorageValue);
      }

      if (tracked.codeWasUpdated()) {
        final BonsaiValue<Bytes> pendingCode =
            codeToUpdate.computeIfAbsent(
                updatedAddress,
                addr -> new BonsaiValue<>(wrappedWorldView().getCode(addr).orElse(null), null));
        pendingCode.setUpdated(updatedAccount.getCode());
      }

      final Map<Hash, BonsaiValue<UInt256>> pendingStorageUpdates =
          storageToUpdate.computeIfAbsent(updatedAddress, __ -> new HashMap<>());
      if (tracked.getStorageWasCleared()) {
        storageToClear.add(updatedAddress);
        pendingStorageUpdates.clear();
      }

      final TreeSet<Map.Entry<UInt256, UInt256>> entries =
          new TreeSet<>(
              Comparator.comparing(
                  (Function<Map.Entry<UInt256, UInt256>, UInt256>) Map.Entry::getKey));
      entries.addAll(updatedAccount.getUpdatedStorage().entrySet());

      for (final Map.Entry<UInt256, UInt256> storageUpdate : entries) {
        final UInt256 keyUInt = storageUpdate.getKey();
        final Hash slotHash = Hash.hash(keyUInt);
        final UInt256 value = storageUpdate.getValue();
        final BonsaiValue<UInt256> pendingValue = pendingStorageUpdates.get(slotHash);
        if (pendingValue == null) {
          pendingStorageUpdates.put(
              slotHash, new BonsaiValue<>(updatedAccount.getOriginalStorageValue(keyUInt), value));
        } else {
          pendingValue.setUpdated(value);
        }
      }
      updatedAccount.getUpdatedStorage().clear();

      if (pendingStorageUpdates.isEmpty()) {
        storageToUpdate.remove(updatedAddress);
      }

      if (tracked.getStorageWasCleared()) {
        tracked.setStorageWasCleared(false); // storage already cleared for this transaction
      }

      tracked.clearTransientStorage();

      // TODO maybe add address preimage?
    }
=======
    getUpdatedAccounts().parallelStream()
        .forEach(
            tracked -> {
              final Address updatedAddress = tracked.getAddress();
              final BonsaiAccount updatedAccount;
              if (tracked.getWrappedAccount() == null) {
                final BonsaiValue<BonsaiAccount> updatedAccountValue =
                    accountsToUpdate.get(updatedAddress);
                updatedAccount = new BonsaiAccount(this, tracked);
                tracked.setWrappedAccount(updatedAccount);
                if (updatedAccountValue == null) {
                  accountsToUpdate.put(updatedAddress, new BonsaiValue<>(null, updatedAccount));
                  codeToUpdate.put(
                      updatedAddress, new BonsaiValue<>(null, updatedAccount.getCode()));
                } else {
                  updatedAccountValue.setUpdated(updatedAccount);
                }
              } else {
                updatedAccount = tracked.getWrappedAccount();
                updatedAccount.setBalance(tracked.getBalance());
                updatedAccount.setNonce(tracked.getNonce());
                if (tracked.codeWasUpdated()) {
                  updatedAccount.setCode(tracked.getCode());
                }
                if (tracked.getStorageWasCleared()) {
                  updatedAccount.clearStorage();
                }
                tracked.getUpdatedStorage().forEach(updatedAccount::setStorageValue);
              }

              if (tracked.codeWasUpdated()) {
                final BonsaiValue<Bytes> pendingCode =
                    codeToUpdate.computeIfAbsent(
                        updatedAddress,
                        addr ->
                            new BonsaiValue<>(wrappedWorldView().getCode(addr).orElse(null), null));
                pendingCode.setUpdated(updatedAccount.getCode());
              }

              final Map<Hash, BonsaiValue<UInt256>> pendingStorageUpdates =
                  storageToUpdate.computeIfAbsent(updatedAddress, __ -> new ConcurrentHashMap<>());
              if (tracked.getStorageWasCleared()) {
                storageToClear.add(updatedAddress);
                pendingStorageUpdates.clear();
              }

              final TreeSet<Map.Entry<UInt256, UInt256>> entries =
                  new TreeSet<>(Map.Entry.comparingByKey());
              entries.addAll(updatedAccount.getUpdatedStorage().entrySet());

              // parallel stream here may cause database corruption
              entries.forEach(
                  storageUpdate -> {
                    final UInt256 keyUInt = storageUpdate.getKey();
                    final Hash slotHash = Hash.hash(keyUInt);
                    final UInt256 value = storageUpdate.getValue();
                    final BonsaiValue<UInt256> pendingValue = pendingStorageUpdates.get(slotHash);
                    if (pendingValue == null) {
                      pendingStorageUpdates.put(
                          slotHash,
                          new BonsaiValue<>(
                              updatedAccount.getOriginalStorageValue(keyUInt), value));
                    } else {
                      pendingValue.setUpdated(value);
                    }
                  });

              updatedAccount.getUpdatedStorage().clear();

              if (pendingStorageUpdates.isEmpty()) {
                storageToUpdate.remove(updatedAddress);
              }

              if (tracked.getStorageWasCleared()) {
                tracked.setStorageWasCleared(false); // storage already cleared for this transaction
              }
            });
>>>>>>> d5a18433
  }

  @Override
  public Optional<Bytes> getCode(final Address address) {
    final BonsaiValue<Bytes> localCode = codeToUpdate.get(address);
    if (localCode == null) {
      return wrappedWorldView().getCode(address);
    } else {
      return Optional.ofNullable(localCode.getUpdated());
    }
  }

  @Override
  public Optional<Bytes> getStateTrieNode(final Bytes location) {
    // updater doesn't track trie nodes.  Always a miss.
    return Optional.empty();
  }

  @Override
  public UInt256 getStorageValue(final Address address, final UInt256 storageKey) {
    // TODO maybe log the read into the trie layer?
    final Hash slotHashBytes = Hash.hash(storageKey);
    return getStorageValueBySlotHash(address, slotHashBytes).orElse(UInt256.ZERO);
  }

  @Override
  public Optional<UInt256> getStorageValueBySlotHash(final Address address, final Hash slotHash) {
    final Map<Hash, BonsaiValue<UInt256>> localAccountStorage = storageToUpdate.get(address);
    if (localAccountStorage != null) {
      final BonsaiValue<UInt256> value = localAccountStorage.get(slotHash);
      if (value != null) {
        return Optional.ofNullable(value.getUpdated());
      }
    }
    final Optional<UInt256> valueUInt =
        wrappedWorldView().getStorageValueBySlotHash(address, slotHash);
    valueUInt.ifPresent(
        v ->
            storageToUpdate
                .computeIfAbsent(address, key -> new HashMap<>())
                .put(slotHash, new BonsaiValue<>(v, v)));
    return valueUInt;
  }

  @Override
  public UInt256 getPriorStorageValue(final Address address, final UInt256 storageKey) {
    // TODO maybe log the read into the trie layer?
    final Map<Hash, BonsaiValue<UInt256>> localAccountStorage = storageToUpdate.get(address);
    final Hash slotHash = Hash.hash(storageKey);
    if (localAccountStorage != null) {
      final BonsaiValue<UInt256> value = localAccountStorage.get(slotHash);
      if (value != null) {
        if (value.isCleared()) {
          return UInt256.ZERO;
        }
        final UInt256 updated = value.getUpdated();
        if (updated != null) {
          return updated;
        }
        final UInt256 original = value.getPrior();
        if (original != null) {
          return original;
        }
      }
    }
    if (storageToClear.contains(address)) {
      return UInt256.ZERO;
    }
    return getStorageValue(address, storageKey);
  }

  @Override
  public Map<Bytes32, Bytes> getAllAccountStorage(final Address address, final Hash rootHash) {
    final Map<Bytes32, Bytes> results = wrappedWorldView().getAllAccountStorage(address, rootHash);
    storageToUpdate.get(address).forEach((key, value) -> results.put(key, value.getUpdated()));
    return results;
  }

  public TrieLogLayer generateTrieLog(final Hash blockHash) {
    final TrieLogLayer layer = new TrieLogLayer();
    importIntoTrieLog(layer, blockHash);
    return layer;
  }

  private void importIntoTrieLog(final TrieLogLayer layer, final Hash blockHash) {
    layer.setBlockHash(blockHash);
    for (final Map.Entry<Address, BonsaiValue<BonsaiAccount>> updatedAccount :
        accountsToUpdate.entrySet()) {
      final BonsaiValue<BonsaiAccount> bonsaiValue = updatedAccount.getValue();
      final BonsaiAccount oldValue = bonsaiValue.getPrior();
      final StateTrieAccountValue oldAccount =
          oldValue == null
              ? null
              : new StateTrieAccountValue(
                  oldValue.getNonce(),
                  oldValue.getBalance(),
                  oldValue.getStorageRoot(),
                  oldValue.getCodeHash());
      final BonsaiAccount newValue = bonsaiValue.getUpdated();
      final StateTrieAccountValue newAccount =
          newValue == null
              ? null
              : new StateTrieAccountValue(
                  newValue.getNonce(),
                  newValue.getBalance(),
                  newValue.getStorageRoot(),
                  newValue.getCodeHash());
      layer.addAccountChange(updatedAccount.getKey(), oldAccount, newAccount);
    }

    for (final Map.Entry<Address, BonsaiValue<Bytes>> updatedCode : codeToUpdate.entrySet()) {
      layer.addCodeChange(
          updatedCode.getKey(),
          updatedCode.getValue().getPrior(),
          updatedCode.getValue().getUpdated(),
          blockHash);
    }

    for (final Map.Entry<Address, Map<Hash, BonsaiValue<UInt256>>> updatesStorage :
        storageToUpdate.entrySet()) {
      final Address address = updatesStorage.getKey();
      for (final Map.Entry<Hash, BonsaiValue<UInt256>> slotUpdate :
          updatesStorage.getValue().entrySet()) {
        layer.addStorageChange(
            address,
            slotUpdate.getKey(),
            slotUpdate.getValue().getPrior(),
            slotUpdate.getValue().getUpdated());
      }
    }
  }

  public void rollForward(final TrieLogLayer layer) {
    layer
        .streamAccountChanges()
        .forEach(
            entry ->
                rollAccountChange(
                    entry.getKey(), entry.getValue().getPrior(), entry.getValue().getUpdated()));
    layer
        .streamCodeChanges()
        .forEach(
            entry ->
                rollCodeChange(
                    entry.getKey(), entry.getValue().getPrior(), entry.getValue().getUpdated()));
    layer
        .streamStorageChanges()
        .forEach(
            entry ->
                entry
                    .getValue()
                    .forEach(
                        (key, value) ->
                            rollStorageChange(
                                entry.getKey(), key, value.getPrior(), value.getUpdated())));
  }

  public void rollBack(final TrieLogLayer layer) {
    layer
        .streamAccountChanges()
        .forEach(
            entry ->
                rollAccountChange(
                    entry.getKey(), entry.getValue().getUpdated(), entry.getValue().getPrior()));
    layer
        .streamCodeChanges()
        .forEach(
            entry ->
                rollCodeChange(
                    entry.getKey(), entry.getValue().getUpdated(), entry.getValue().getPrior()));
    layer
        .streamStorageChanges()
        .forEach(
            entry ->
                entry
                    .getValue()
                    .forEach(
                        (slotHash, value) ->
                            rollStorageChange(
                                entry.getKey(), slotHash, value.getUpdated(), value.getPrior())));
  }

  private void rollAccountChange(
      final Address address,
      final StateTrieAccountValue expectedValue,
      final StateTrieAccountValue replacementValue) {
    if (Objects.equals(expectedValue, replacementValue)) {
      // non-change, a cached read.
      return;
    }
    BonsaiValue<BonsaiAccount> accountValue = accountsToUpdate.get(address);
    if (accountValue == null) {
      accountValue = loadAccountFromParent(address, accountValue);
    }
    if (accountValue == null) {
      if (expectedValue == null && replacementValue != null) {
        accountsToUpdate.put(
            address,
            new BonsaiValue<>(null, new BonsaiAccount(this, address, replacementValue, true)));
      } else {
        throw new IllegalStateException(
            String.format(
                "Expected to update account, but the account does not exist. Address=%s", address));
      }
    } else {
      if (expectedValue == null) {
        if (accountValue.getUpdated() != null) {
          throw new IllegalStateException(
              String.format(
                  "Expected to create account, but the account exists.  Address=%s", address));
        }
      } else {
        BonsaiAccount.assertCloseEnoughForDiffing(
            accountValue.getUpdated(),
            expectedValue,
            "Address=" + address + " Prior Value in Rolling Change");
      }
      if (replacementValue == null) {
        if (accountValue.getPrior() == null) {
          accountsToUpdate.remove(address);
        } else {
          accountValue.setUpdated(null);
        }
      } else {
        accountValue.setUpdated(
            new BonsaiAccount(wrappedWorldView(), address, replacementValue, true));
      }
    }
  }

  private BonsaiValue<BonsaiAccount> loadAccountFromParent(
      final Address address, final BonsaiValue<BonsaiAccount> defaultValue) {
    final Account parentAccount = wrappedWorldView().get(address);
    if (parentAccount instanceof BonsaiAccount) {
      final BonsaiAccount account = (BonsaiAccount) parentAccount;
      final BonsaiValue<BonsaiAccount> loadedAccountValue =
          new BonsaiValue<>(new BonsaiAccount(account), account);
      accountsToUpdate.put(address, loadedAccountValue);
      return loadedAccountValue;
    } else {
      return defaultValue;
    }
  }

  private void rollCodeChange(
      final Address address, final Bytes expectedCode, final Bytes replacementCode) {
    if (Objects.equals(expectedCode, replacementCode)) {
      // non-change, a cached read.
      return;
    }
    BonsaiValue<Bytes> codeValue = codeToUpdate.get(address);
    if (codeValue == null) {
      final Bytes storedCode = wrappedWorldView().getCode(address).orElse(Bytes.EMPTY);
      if (!storedCode.isEmpty()) {
        codeValue = new BonsaiValue<>(storedCode, storedCode);
        codeToUpdate.put(address, codeValue);
      }
    }

    if (codeValue == null) {
      if ((expectedCode == null || expectedCode.size() == 0) && replacementCode != null) {
        codeToUpdate.put(address, new BonsaiValue<>(null, replacementCode));
      } else {
        throw new IllegalStateException(
            String.format(
                "Expected to update code, but the code does not exist.  Address=%s", address));
      }
    } else {
      final Bytes existingCode = codeValue.getUpdated();
      if ((expectedCode == null || expectedCode.isEmpty())
          && existingCode != null
          && !existingCode.isEmpty()) {
        throw new IllegalStateException(
            String.format("Expected to create code, but the code exists.  Address=%s", address));
      }
      if (!Objects.equals(expectedCode, existingCode)) {
        throw new IllegalStateException(
            String.format(
                "Old value of code does not match expected value.  Address=%s ExpectedHash=%s ActualHash=%s",
                address,
                expectedCode == null ? "null" : Hash.hash(expectedCode),
                Hash.hash(codeValue.getUpdated())));
      }
      if (replacementCode == null && codeValue.getPrior() == null) {
        codeToUpdate.remove(address);
      } else {
        codeValue.setUpdated(replacementCode);
      }
    }
  }

  private Map<Hash, BonsaiValue<UInt256>> maybeCreateStorageMap(
      final Map<Hash, BonsaiValue<UInt256>> storageMap, final Address address) {
    if (storageMap == null) {
      final Map<Hash, BonsaiValue<UInt256>> newMap = new HashMap<>();
      storageToUpdate.put(address, newMap);
      return newMap;
    } else {
      return storageMap;
    }
  }

  private void rollStorageChange(
      final Address address,
      final Hash slotHash,
      final UInt256 expectedValue,
      final UInt256 replacementValue) {
    if (Objects.equals(expectedValue, replacementValue)) {
      // non-change, a cached read.
      return;
    }
    if (replacementValue == null && expectedValue != null && expectedValue.isZero()) {
      // corner case on deletes, non-change
      return;
    }
    final Map<Hash, BonsaiValue<UInt256>> storageMap = storageToUpdate.get(address);
    BonsaiValue<UInt256> slotValue = storageMap == null ? null : storageMap.get(slotHash);
    if (slotValue == null) {
      final Optional<UInt256> storageValue =
          wrappedWorldView().getStorageValueBySlotHash(address, slotHash);
      if (storageValue.isPresent()) {
        slotValue = new BonsaiValue<>(storageValue.get(), storageValue.get());
        storageToUpdate
            .computeIfAbsent(address, k -> new ConcurrentHashMap<>())
            .put(slotHash, slotValue);
      }
    }
    if (slotValue == null) {
      if ((expectedValue == null || expectedValue.isZero()) && replacementValue != null) {
        maybeCreateStorageMap(storageMap, address)
            .put(slotHash, new BonsaiValue<>(null, replacementValue));
      } else {
        throw new IllegalStateException(
            String.format(
                "Expected to update storage value, but the slot does not exist. Account=%s SlotHash=%s",
                address, slotHash));
      }
    } else {
      final UInt256 existingSlotValue = slotValue.getUpdated();
      if ((expectedValue == null || expectedValue.isZero())
          && existingSlotValue != null
          && !existingSlotValue.isZero()) {
        throw new IllegalStateException(
            String.format(
                "Expected to create slot, but the slot exists. Account=%s SlotHash=%s expectedValue=%s existingValue=%s",
                address, slotHash, expectedValue, existingSlotValue));
      }
      if (!isSlotEquals(expectedValue, existingSlotValue)) {
        throw new IllegalStateException(
            String.format(
                "Old value of slot does not match expected value. Account=%s SlotHash=%s Expected=%s Actual=%s",
                address,
                slotHash,
                expectedValue == null ? "null" : expectedValue.toShortHexString(),
                existingSlotValue == null ? "null" : existingSlotValue.toShortHexString()));
      }
      if (replacementValue == null && slotValue.getPrior() == null) {
        final Map<Hash, BonsaiValue<UInt256>> thisStorageUpdate =
            maybeCreateStorageMap(storageMap, address);
        thisStorageUpdate.remove(slotHash);
        if (thisStorageUpdate.isEmpty()) {
          storageToUpdate.remove(address);
        }
      } else {
        slotValue.setUpdated(replacementValue);
      }
    }
  }

  private boolean isSlotEquals(final UInt256 expectedValue, final UInt256 existingSlotValue) {
    final UInt256 sanitizedExpectedValue = (expectedValue == null) ? UInt256.ZERO : expectedValue;
    final UInt256 sanitizedExistingSlotValue =
        (existingSlotValue == null) ? UInt256.ZERO : existingSlotValue;
    return Objects.equals(sanitizedExpectedValue, sanitizedExistingSlotValue);
  }

  @Override
  public void reset() {
    storageToClear.clear();
    storageToUpdate.clear();
    codeToUpdate.clear();
    accountsToUpdate.clear();
    super.reset();
  }

  public boolean isDirty() {
    return !(accountsToUpdate.isEmpty()
        && updatedAccounts.isEmpty()
        && deletedAccounts.isEmpty()
        && storageToUpdate.isEmpty()
        && storageToClear.isEmpty()
        && codeToUpdate.isEmpty());
  }
}<|MERGE_RESOLUTION|>--- conflicted
+++ resolved
@@ -217,80 +217,6 @@
       accountValue.setUpdated(null);
     }
 
-<<<<<<< HEAD
-    for (final UpdateTrackingAccount<BonsaiAccount> tracked : getUpdatedAccounts()) {
-      final Address updatedAddress = tracked.getAddress();
-      BonsaiAccount updatedAccount = tracked.getWrappedAccount();
-      if (updatedAccount == null) {
-        final BonsaiValue<BonsaiAccount> updatedAccountValue = accountsToUpdate.get(updatedAddress);
-        updatedAccount = new BonsaiAccount(this, tracked);
-        tracked.setWrappedAccount(updatedAccount);
-        if (updatedAccountValue == null) {
-          accountsToUpdate.put(updatedAddress, new BonsaiValue<>(null, updatedAccount));
-          codeToUpdate.put(updatedAddress, new BonsaiValue<>(null, updatedAccount.getCode()));
-        } else {
-          updatedAccountValue.setUpdated(updatedAccount);
-        }
-      } else {
-        updatedAccount.setBalance(tracked.getBalance());
-        updatedAccount.setNonce(tracked.getNonce());
-        if (tracked.codeWasUpdated()) {
-          updatedAccount.setCode(tracked.getCode());
-        }
-        if (tracked.getStorageWasCleared()) {
-          updatedAccount.clearStorage();
-        }
-        tracked.getUpdatedStorage().forEach(updatedAccount::setStorageValue);
-      }
-
-      if (tracked.codeWasUpdated()) {
-        final BonsaiValue<Bytes> pendingCode =
-            codeToUpdate.computeIfAbsent(
-                updatedAddress,
-                addr -> new BonsaiValue<>(wrappedWorldView().getCode(addr).orElse(null), null));
-        pendingCode.setUpdated(updatedAccount.getCode());
-      }
-
-      final Map<Hash, BonsaiValue<UInt256>> pendingStorageUpdates =
-          storageToUpdate.computeIfAbsent(updatedAddress, __ -> new HashMap<>());
-      if (tracked.getStorageWasCleared()) {
-        storageToClear.add(updatedAddress);
-        pendingStorageUpdates.clear();
-      }
-
-      final TreeSet<Map.Entry<UInt256, UInt256>> entries =
-          new TreeSet<>(
-              Comparator.comparing(
-                  (Function<Map.Entry<UInt256, UInt256>, UInt256>) Map.Entry::getKey));
-      entries.addAll(updatedAccount.getUpdatedStorage().entrySet());
-
-      for (final Map.Entry<UInt256, UInt256> storageUpdate : entries) {
-        final UInt256 keyUInt = storageUpdate.getKey();
-        final Hash slotHash = Hash.hash(keyUInt);
-        final UInt256 value = storageUpdate.getValue();
-        final BonsaiValue<UInt256> pendingValue = pendingStorageUpdates.get(slotHash);
-        if (pendingValue == null) {
-          pendingStorageUpdates.put(
-              slotHash, new BonsaiValue<>(updatedAccount.getOriginalStorageValue(keyUInt), value));
-        } else {
-          pendingValue.setUpdated(value);
-        }
-      }
-      updatedAccount.getUpdatedStorage().clear();
-
-      if (pendingStorageUpdates.isEmpty()) {
-        storageToUpdate.remove(updatedAddress);
-      }
-
-      if (tracked.getStorageWasCleared()) {
-        tracked.setStorageWasCleared(false); // storage already cleared for this transaction
-      }
-
-      tracked.clearTransientStorage();
-
-      // TODO maybe add address preimage?
-    }
-=======
     getUpdatedAccounts().parallelStream()
         .forEach(
             tracked -> {
@@ -367,8 +293,9 @@
               if (tracked.getStorageWasCleared()) {
                 tracked.setStorageWasCleared(false); // storage already cleared for this transaction
               }
+
+              tracked.clearTransientStorage();
             });
->>>>>>> d5a18433
   }
 
   @Override
