/*
 * Copyright ConsenSys AG.
 *
 * Licensed under the Apache License, Version 2.0 (the "License"); you may not use this file except in compliance with
 * the License. You may obtain a copy of the License at
 *
 * http://www.apache.org/licenses/LICENSE-2.0
 *
 * Unless required by applicable law or agreed to in writing, software distributed under the License is distributed on
 * an "AS IS" BASIS, WITHOUT WARRANTIES OR CONDITIONS OF ANY KIND, either express or implied. See the License for the
 * specific language governing permissions and limitations under the License.
 *
 * SPDX-License-Identifier: Apache-2.0
 *
 */
package org.hyperledger.besu.ethereum.referencetests;

import org.hyperledger.besu.config.GenesisConfigOptions;
import org.hyperledger.besu.config.StubGenesisConfigOptions;
import org.hyperledger.besu.ethereum.core.PrivacyParameters;
import org.hyperledger.besu.ethereum.mainnet.ProtocolSchedule;
import org.hyperledger.besu.ethereum.mainnet.ProtocolScheduleBuilder;
import org.hyperledger.besu.ethereum.mainnet.ProtocolSpecAdapters;
import org.hyperledger.besu.evm.internal.EvmConfiguration;

import java.math.BigInteger;
import java.util.Arrays;
import java.util.List;
import java.util.Map;
import java.util.function.Function;

import com.google.common.collect.ImmutableMap;

public class ReferenceTestProtocolSchedules {

  private static final BigInteger CHAIN_ID = BigInteger.ONE;

  private static final List<String> SPECS_PRIOR_TO_DELETING_EMPTY_ACCOUNTS =
      Arrays.asList("Frontier", "Homestead", "EIP150");

  public static ReferenceTestProtocolSchedules create() {
    final ImmutableMap.Builder<String, ProtocolSchedule> builder = ImmutableMap.builder();
    builder.put("Frontier", createSchedule(new StubGenesisConfigOptions()));
    builder.put(
        "FrontierToHomesteadAt5", createSchedule(new StubGenesisConfigOptions().homesteadBlock(5)));
    builder.put("Homestead", createSchedule(new StubGenesisConfigOptions().homesteadBlock(0)));
    builder.put(
        "HomesteadToEIP150At5",
        createSchedule(new StubGenesisConfigOptions().homesteadBlock(0).eip150Block(5)));
    builder.put(
        "HomesteadToDaoAt5",
        createSchedule(new StubGenesisConfigOptions().homesteadBlock(0).daoForkBlock(5)));
    builder.put("EIP150", createSchedule(new StubGenesisConfigOptions().eip150Block(0)));
    builder.put("EIP158", createSchedule(new StubGenesisConfigOptions().eip158Block(0)));
    builder.put(
        "EIP158ToByzantiumAt5",
        createSchedule(new StubGenesisConfigOptions().eip158Block(0).byzantiumBlock(5)));
    builder.put("Byzantium", createSchedule(new StubGenesisConfigOptions().byzantiumBlock(0)));
    builder.put(
        "Constantinople", createSchedule(new StubGenesisConfigOptions().constantinopleBlock(0)));
    builder.put(
        "ConstantinopleFix", createSchedule(new StubGenesisConfigOptions().petersburgBlock(0)));
    builder.put("Petersburg", createSchedule(new StubGenesisConfigOptions().petersburgBlock(0)));
    builder.put("Istanbul", createSchedule(new StubGenesisConfigOptions().istanbulBlock(0)));
    builder.put("MuirGlacier", createSchedule(new StubGenesisConfigOptions().muirGlacierBlock(0)));
    builder.put("Berlin", createSchedule(new StubGenesisConfigOptions().berlinBlock(0)));
    builder.put(
        "London",
        createSchedule(new StubGenesisConfigOptions().londonBlock(0).baseFeePerGas(0x0a)));
    builder.put(
        "ArrowGlacier", createSchedule(new StubGenesisConfigOptions().arrowGlacierBlock(0)));
    builder.put("GrayGlacier", createSchedule(new StubGenesisConfigOptions().grayGlacierBlock(0)));
    builder.put(
<<<<<<< HEAD
        "MergeNetSplit", createSchedule(new StubGenesisConfigOptions().mergeNetSplitBlock(0)));
    builder.put("EIP1153", createSchedule(new StubGenesisConfigOptions().eip1153Block(0)));
=======
        "Merge",
        createSchedule(new StubGenesisConfigOptions().mergeNetSplitBlock(0).baseFeePerGas(0x0a)));
    builder.put(
        "Shanghai",
        createSchedule(new StubGenesisConfigOptions().shandongBlock(0).baseFeePerGas(0x0a)));
    builder.put("Shandong", createSchedule(new StubGenesisConfigOptions().shandongBlock(0)));
>>>>>>> d5a18433
    return new ReferenceTestProtocolSchedules(builder.build());
  }

  private final Map<String, ProtocolSchedule> schedules;

  private ReferenceTestProtocolSchedules(final Map<String, ProtocolSchedule> schedules) {
    this.schedules = schedules;
  }

  public ProtocolSchedule getByName(final String name) {
    return schedules.get(name);
  }

  private static ProtocolSchedule createSchedule(final GenesisConfigOptions options) {
    return new ProtocolScheduleBuilder(
            options,
            CHAIN_ID,
            ProtocolSpecAdapters.create(0, Function.identity()),
            PrivacyParameters.DEFAULT,
            false,
            options.isQuorum(),
            EvmConfiguration.DEFAULT)
        .createProtocolSchedule();
  }

  public static boolean shouldClearEmptyAccounts(final String fork) {
    return !SPECS_PRIOR_TO_DELETING_EMPTY_ACCOUNTS.contains(fork);
  }
}<|MERGE_RESOLUTION|>--- conflicted
+++ resolved
@@ -71,17 +71,14 @@
         "ArrowGlacier", createSchedule(new StubGenesisConfigOptions().arrowGlacierBlock(0)));
     builder.put("GrayGlacier", createSchedule(new StubGenesisConfigOptions().grayGlacierBlock(0)));
     builder.put(
-<<<<<<< HEAD
-        "MergeNetSplit", createSchedule(new StubGenesisConfigOptions().mergeNetSplitBlock(0)));
-    builder.put("EIP1153", createSchedule(new StubGenesisConfigOptions().eip1153Block(0)));
-=======
         "Merge",
         createSchedule(new StubGenesisConfigOptions().mergeNetSplitBlock(0).baseFeePerGas(0x0a)));
     builder.put(
         "Shanghai",
         createSchedule(new StubGenesisConfigOptions().shandongBlock(0).baseFeePerGas(0x0a)));
     builder.put("Shandong", createSchedule(new StubGenesisConfigOptions().shandongBlock(0)));
->>>>>>> d5a18433
+    builder.put("MergeNetSplit", createSchedule(new StubGenesisConfigOptions().mergeNetSplitBlock(0)));
+    builder.put("EIP1153", createSchedule(new StubGenesisConfigOptions().eip1153Block(0)));
     return new ReferenceTestProtocolSchedules(builder.build());
   }
 
