/*
 * Copyright ConsenSys AG.
 *
 * Licensed under the Apache License, Version 2.0 (the "License"); you may not use this file except in compliance with
 * the License. You may obtain a copy of the License at
 *
 * http://www.apache.org/licenses/LICENSE-2.0
 *
 * Unless required by applicable law or agreed to in writing, software distributed under the License is distributed on
 * an "AS IS" BASIS, WITHOUT WARRANTIES OR CONDITIONS OF ANY KIND, either express or implied. See the License for the
 * specific language governing permissions and limitations under the License.
 *
 * SPDX-License-Identifier: Apache-2.0
 *
 */
package org.hyperledger.besu.ethereum.referencetests;

import org.hyperledger.besu.config.GenesisConfigOptions;
import org.hyperledger.besu.config.StubGenesisConfigOptions;
import org.hyperledger.besu.ethereum.core.PrivacyParameters;
import org.hyperledger.besu.ethereum.mainnet.ProtocolSchedule;
import org.hyperledger.besu.ethereum.mainnet.ProtocolScheduleBuilder;
import org.hyperledger.besu.ethereum.mainnet.ProtocolSpecAdapters;
import org.hyperledger.besu.evm.internal.EvmConfiguration;

import java.math.BigInteger;
import java.util.Arrays;
import java.util.List;
import java.util.Map;
import java.util.function.Function;

import com.google.common.collect.ImmutableMap;

public class ReferenceTestProtocolSchedules {

  private static final BigInteger CHAIN_ID = BigInteger.ONE;

  private static final List<String> SPECS_PRIOR_TO_DELETING_EMPTY_ACCOUNTS =
      Arrays.asList("Frontier", "Homestead", "EIP150");

  public static ReferenceTestProtocolSchedules create() {
    final ImmutableMap.Builder<String, ProtocolSchedule> builder = ImmutableMap.builder();
    builder.put("Frontier", createSchedule(new StubGenesisConfigOptions()));
    builder.put(
        "FrontierToHomesteadAt5", createSchedule(new StubGenesisConfigOptions().homesteadBlock(5)));
    builder.put("Homestead", createSchedule(new StubGenesisConfigOptions().homesteadBlock(0)));
    builder.put(
        "HomesteadToEIP150At5",
        createSchedule(new StubGenesisConfigOptions().homesteadBlock(0).eip150Block(5)));
    builder.put(
        "HomesteadToDaoAt5",
        createSchedule(new StubGenesisConfigOptions().homesteadBlock(0).daoForkBlock(5)));
    builder.put("EIP150", createSchedule(new StubGenesisConfigOptions().eip150Block(0)));
    builder.put("EIP158", createSchedule(new StubGenesisConfigOptions().eip158Block(0)));
    builder.put(
        "EIP158ToByzantiumAt5",
        createSchedule(new StubGenesisConfigOptions().eip158Block(0).byzantiumBlock(5)));
    builder.put("Byzantium", createSchedule(new StubGenesisConfigOptions().byzantiumBlock(0)));
    builder.put(
        "Constantinople", createSchedule(new StubGenesisConfigOptions().constantinopleBlock(0)));
    builder.put(
        "ConstantinopleFix", createSchedule(new StubGenesisConfigOptions().petersburgBlock(0)));
    builder.put("Petersburg", createSchedule(new StubGenesisConfigOptions().petersburgBlock(0)));
    builder.put("Istanbul", createSchedule(new StubGenesisConfigOptions().istanbulBlock(0)));
    builder.put("MuirGlacier", createSchedule(new StubGenesisConfigOptions().muirGlacierBlock(0)));
    builder.put("Berlin", createSchedule(new StubGenesisConfigOptions().berlinBlock(0)));
    builder.put("London", createSchedule(new StubGenesisConfigOptions().londonBlock(0)));
    builder.put(
        "ArrowGlacier", createSchedule(new StubGenesisConfigOptions().arrowGlacierBlock(0)));
    builder.put("GrayGlacier", createSchedule(new StubGenesisConfigOptions().grayGlacierBlock(0)));
<<<<<<< HEAD
    builder.put("EIP1153", createSchedule(new StubGenesisConfigOptions().eip1153Block(0)));
=======
    builder.put(
        "MergeNetSplit", createSchedule(new StubGenesisConfigOptions().mergeNetSplitBlock(0)));
>>>>>>> 826648b2
    return new ReferenceTestProtocolSchedules(builder.build());
  }

  private final Map<String, ProtocolSchedule> schedules;

  private ReferenceTestProtocolSchedules(final Map<String, ProtocolSchedule> schedules) {
    this.schedules = schedules;
  }

  public ProtocolSchedule getByName(final String name) {
    return schedules.get(name);
  }

  private static ProtocolSchedule createSchedule(final GenesisConfigOptions options) {
    return new ProtocolScheduleBuilder(
            options,
            CHAIN_ID,
            ProtocolSpecAdapters.create(0, Function.identity()),
            PrivacyParameters.DEFAULT,
            false,
            options.isQuorum(),
            EvmConfiguration.DEFAULT)
        .createProtocolSchedule();
  }

  public static boolean shouldClearEmptyAccounts(final String fork) {
    return !SPECS_PRIOR_TO_DELETING_EMPTY_ACCOUNTS.contains(fork);
  }
}<|MERGE_RESOLUTION|>--- conflicted
+++ resolved
@@ -68,12 +68,9 @@
     builder.put(
         "ArrowGlacier", createSchedule(new StubGenesisConfigOptions().arrowGlacierBlock(0)));
     builder.put("GrayGlacier", createSchedule(new StubGenesisConfigOptions().grayGlacierBlock(0)));
-<<<<<<< HEAD
-    builder.put("EIP1153", createSchedule(new StubGenesisConfigOptions().eip1153Block(0)));
-=======
     builder.put(
         "MergeNetSplit", createSchedule(new StubGenesisConfigOptions().mergeNetSplitBlock(0)));
->>>>>>> 826648b2
+    builder.put("EIP1153", createSchedule(new StubGenesisConfigOptions().eip1153Block(0)));
     return new ReferenceTestProtocolSchedules(builder.build());
   }
 
